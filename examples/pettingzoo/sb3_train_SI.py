# Copyright 2022 DeepMind Technologies Limited.
#
# Licensed under the Apache License, Version 2.0 (the "License");
# you may not use this file except in compliance with the License.
# You may obtain a copy of the License at
#
#     https://www.apache.org/licenses/LICENSE-2.0
#
# Unless required by applicable law or agreed to in writing, software
# distributed under the License is distributed on an "AS IS" BASIS,
# WITHOUT WARRANTIES OR CONDITIONS OF ANY KIND, either express or implied.
# See the License for the specific language governing permissions and
# limitations under the License.
"""Binary to run Stable Baselines 3 agents on meltingpot substrates."""

import gymnasium as gym
from meltingpot import substrate
from stable_baselines3.common import callbacks
from stable_baselines3.common import torch_layers
from stable_baselines3.common import vec_env
import supersuit as ss
import torch
from torch import nn
import torch.nn.functional as F
from Soc_Inf_ppo import Soc_Inf_ppo
from Soc_Inf_policy import Soc_Inf_Policy


import utils

device = (
    torch.device("cuda") if torch.cuda.is_available() else torch.device("cpu")
)


# Use this with lambda wrapper returning observations only
class CustomCNN(torch_layers.BaseFeaturesExtractor):
  """Class describing a custom feature extractor."""

  def __init__(
      self,
      observation_space: gym.spaces.Box,
      features_dim=128,
      num_frames=6,
      fcnet_hiddens=(1024, 128),
  ):
    """Construct a custom CNN feature extractor.

    Args:
      observation_space: the observation space as a gym.Space
      features_dim: Number of features extracted. This corresponds to the number
        of unit for the last layer.
      num_frames: The number of (consecutive) frames to feed into the network.
      fcnet_hiddens: Sizes of hidden layers.
    """
    super().__init__(observation_space, features_dim)
    # We assume CxHxW images (channels first)
    # Re-ordering will be done by pre-preprocessing or wrapper

    self.conv = nn.Sequential(
        nn.Conv2d(
            num_frames * 3, num_frames * 3, kernel_size=8, stride=4, padding=0
        ),
        nn.ReLU(),  # 18 * 21 * 21
        nn.Conv2d(
            num_frames * 3, num_frames * 6, kernel_size=5, stride=2, padding=0
        ),
        nn.ReLU(),  # 36 * 9 * 9
        nn.Conv2d(
            num_frames * 6, num_frames * 6, kernel_size=3, stride=1, padding=0
        ),
        nn.ReLU(),  # 36 * 7 * 7
        nn.Flatten(),
    )
    flat_out = num_frames * 6 * 7 * 7
    self.fc1 = nn.Linear(in_features=flat_out, out_features=fcnet_hiddens[0])
    self.fc2 = nn.Linear(
        in_features=fcnet_hiddens[0], out_features=fcnet_hiddens[1]
    )

  def forward(self, observations) -> torch.Tensor:
    # Convert to tensor, rescale to [0, 1], and convert from
    #   B x H x W x C to B x C x H x W
    observations = observations.permute(0, 3, 1, 2)
    features = self.conv(observations)
    features = F.relu(self.fc1(features))
    features = F.relu(self.fc2(features))
    return features


# Use this with lambda wrapper returning observations only
class ColabCookingCNN(torch_layers.BaseFeaturesExtractor):
  """Class describing a custom feature extractor."""

  def __init__(
      self,
      observation_space: gym.spaces.Box,
      features_dim=128,
      num_frames=6,
      fcnet_hiddens=(512, 128),
  ):
    """Construct a CNN feature extractor specifically for collaborative cooking substrates.

    Args:
      observation_space: the observation space as a gym.Space
      features_dim: Number of features extracted. This corresponds to the number
        of unit for the last layer.
      num_frames: The number of (consecutive) frames to feed into the network.
      fcnet_hiddens: Sizes of hidden layers.
    """
    super().__init__(observation_space, features_dim)
    # We assume CxHxW images (channels first)
    # Re-ordering will be done by pre-preprocessing or wrapper
    fcnet_hiddens[0] = 512

    self.conv = nn.Sequential(
        nn.Conv2d(
            num_frames * 3, num_frames * 5, kernel_size=5, stride=4, padding=0
        ),
        nn.ReLU(),  # 18 * 21 * 21
        nn.Conv2d(
            num_frames * 5, num_frames * 9, kernel_size=3, stride=2, padding=0
        ),
        nn.ReLU(),  # 36 * 9 * 9
        # nn.Conv2d(
        #   num_frames * 9, num_frames * 9, kernel_size=2, stride=1, padding=0
        # ),
        # nn.ReLU(),  # 36 * 7 * 7
        nn.Flatten(),
    )
    flat_out = num_frames * 6 * 8 * 3
    self.fc1 = nn.Linear(in_features=flat_out, out_features=fcnet_hiddens[0])
    self.fc2 = nn.Linear(
        in_features=fcnet_hiddens[0], out_features=fcnet_hiddens[1]
    )

  def forward(self, observations) -> torch.Tensor:
    # Convert to tensor, rescale to [0, 1], and convert from
    #   B x H x W x C to B x C x H x W
    observations = observations.permute(0, 3, 1, 2)
    features = self.conv(observations)
    features = F.relu(self.fc1(features))
    features = F.relu(self.fc2(features))
    return features


def main():
  # Config
<<<<<<< HEAD
  env_name = "commons_harvest__closed"
=======
  env_name = "collaborative_cooking__figure_eight"
>>>>>>> 4aeb1091
  env_config = substrate.get_config(env_name)
  env = utils.parallel_env(env_config)
  rollout_len = 1000
  total_timesteps = 2000000
  num_agents = env.max_num_agents

  # Training
  num_cpus = 3  # number of cpus
  num_envs = 1  # number of parallel multi-agent environments
  # number of frames to stack together; use >4 to avoid automatic
  # VecTransposeImage
  num_frames = 4
  # output layer of cnn extractor AND shared layer for policy and value
  # functions
  features_dim = 128
  fcnet_hiddens = [1024, 128]  # Two hidden layers for cnn extractor
  ent_coef = 0.001  # entropy coefficient in loss
  batch_size = 128  # This is from the rllib baseline implementation
  lr = 0.0001
  n_epochs = 30
  gae_lambda = 1.0
  gamma = 0.99
  target_kl = 0.01
  grad_clip = 40
  verbose = 3
  model_path = None  # Replace this with a saved model

  env = utils.parallel_env(
      max_cycles=rollout_len,
      env_config=env_config,
  )
  env = ss.observation_lambda_v0(env, lambda x, _: x["RGB"], lambda s: s["RGB"])
  env = ss.frame_stack_v1(
      env, num_frames
  )  # stacks environments, so agents work in multiple env simultaniously
  # actions, observations, rewards and other env-agent-specific vars become
  # vectors
  env = ss.pettingzoo_env_to_vec_env_v1(env)
  env = ss.concat_vec_envs_v1(
      env,
      num_vec_envs=num_envs,
      num_cpus=num_cpus,
      base_class="stable_baselines3",
  )
  env = vec_env.VecMonitor(env)
  env = vec_env.VecTransposeImage(env, True)

  eval_env = utils.parallel_env(
      max_cycles=rollout_len,
      env_config=env_config,
  )
  eval_env = ss.observation_lambda_v0(
      eval_env, lambda x, _: x["RGB"], lambda s: s["RGB"]
  )
  eval_env = ss.frame_stack_v1(eval_env, num_frames)
  eval_env = ss.pettingzoo_env_to_vec_env_v1(eval_env)
  eval_env = ss.concat_vec_envs_v1(
      eval_env, num_vec_envs=1, num_cpus=1, base_class="stable_baselines3"
  )
  eval_env = vec_env.VecMonitor(eval_env)
  eval_env = vec_env.VecTransposeImage(eval_env, True)
  eval_freq = 100000 // (num_envs * num_agents)

  policy_kwargs = dict(
      num_frames=num_frames,
      features_extractor_class=ColabCookingCNN,
      features_extractor_kwargs=dict(
          features_dim=features_dim,
          num_frames=num_frames,
          fcnet_hiddens=fcnet_hiddens,
      ),
      num_agents=num_agents,
      mixed=True,
  )

  tensorboard_log = "./results/sb3/harvest_open_ppo_paramsharing"

  model = Soc_Inf_ppo(
      Soc_Inf_Policy,
      env=env,
      num_agents=num_agents,
      learning_rate=lr,
      n_steps=rollout_len,
      batch_size=batch_size,
      n_epochs=n_epochs,
      gamma=gamma,
      gae_lambda=gae_lambda,
      ent_coef=ent_coef,
      max_grad_norm=grad_clip,
      target_kl=target_kl,
      policy_kwargs=policy_kwargs,
      tensorboard_log=tensorboard_log,
      verbose=verbose,
  )
  if model_path is not None:
    model = Soc_Inf_ppo.load(model_path, env=env)
  eval_callback = callbacks.EvalCallback(
      eval_env, eval_freq=eval_freq, best_model_save_path=tensorboard_log
  )
  model.learn(total_timesteps=total_timesteps, callback=eval_callback)

  logdir = model.logger.dir
  model.save(logdir + "/model")
  del model
  Soc_Inf_ppo.load(logdir + "/model")


if __name__ == "__main__":
  main()<|MERGE_RESOLUTION|>--- conflicted
+++ resolved
@@ -146,11 +146,7 @@
 
 def main():
   # Config
-<<<<<<< HEAD
-  env_name = "commons_harvest__closed"
-=======
   env_name = "collaborative_cooking__figure_eight"
->>>>>>> 4aeb1091
   env_config = substrate.get_config(env_name)
   env = utils.parallel_env(env_config)
   rollout_len = 1000
